--- conflicted
+++ resolved
@@ -420,7 +420,8 @@
 Staged section position is determined by CONDITION,
 which is defined in `magit-section-match'.
 NO-CACHE is non-nil if cache should be ignored."
-<<<<<<< HEAD
+  (magit-gptcommit--debug "Inserting gptcommit section with condition: %s, no-cache: %s"
+                          condition no-cache)
   ;; This should error if the backend is not loaded properly.
   (magit-gptcommit--ensure-backend-loaded)
   (save-excursion
@@ -435,57 +436,26 @@
       (let* ((diff (magit-gptcommit--retrieve-staged-diff))
              (key (magit-gptcommit--cache-key diff))
              (worker (magit-repository-local-get 'magit-gptcommit--active-worker))
-             (oldkey (and worker (oref worker key))))
+             (oldkey (and worker (magit-gptcommit--worker-key worker))))
         (if-let ((msg (and (not no-cache) (magit-gptcommit--cache-get key))))
             ;; cache hit
-=======
-  (magit-gptcommit--debug "Inserting gptcommit section with condition: %s, no-cache: %s"
-                          condition no-cache)
-  (if (not magit-gptcommit-llm-provider)
-      (progn
-        (magit-gptcommit--debug "No LLM provider configured")
-        (error "No llm provider, please configure `magit-gptcommit-llm-provider'."))
-    (save-excursion
-      (when-let ((buf (current-buffer))
-                 ;; generated if staged section exists
-                 ;; TODO: magit-anything-staged-p
-                 (pos (magit-gptcommit--goto-target-position condition))
-                 (inhibit-read-only t)
-                 (magit-insert-section--parent magit-root-section))
-
-        (magit-repository-local-delete 'magit-gptcommit--last-message)
-        (let* ((diff (magit-gptcommit--retrieve-staged-diff))
-               (key (magit-gptcommit--cache-key diff))
-               (worker (magit-repository-local-get 'magit-gptcommit--active-worker))
-               (oldkey (and worker (magit-gptcommit--worker-key worker))))
-          (if-let ((msg (and (not no-cache) (magit-gptcommit--cache-get key))))
-              ;; cache hit
-              (progn
-                ;; If a worker is running, abort it first when using cached message
-                (when (magit-gptcommit--running-p)
-                  (magit-gptcommit--debug "Aborting any existing workers before using cached message")
-                  (magit-gptcommit-abort))
-                ;; Save message to last-messages table for consistency with streaming API
-                (puthash key (cons (float-time) msg) magit-gptcommit--last-messages)
-                ;; Insert the section with cached content
-                (magit-insert-section (gptcommit nil nil)
-                  (magit-insert-heading
-                    (format
-                     (propertize "GPT commit: %s" 'font-lock-face 'magit-section-heading)
-                     (propertize "Cache" 'font-lock-face 'success)))
-                  ;; Use the helper function for consistent formatting
-                  (magit-gptcommit--insert-message (point) msg)
-                  (magit-repository-local-set 'magit-gptcommit--last-message msg)))
-            ;; cache miss
->>>>>>> 97dfcf33
-            (magit-insert-section (gptcommit nil nil)
-              (magit-insert-heading
-                (format
-                 (propertize "GPT commit: %s" 'font-lock-face 'magit-section-heading)
-<<<<<<< HEAD
-                 (propertize "Cache" 'font-lock-face 'success)))
-              (insert msg "\n\n")
-              (magit-repository-local-set 'magit-gptcommit--last-message msg))
+            (progn
+              ;; If a worker is running, abort it first when using cached message
+              (when (magit-gptcommit--running-p)
+                (magit-gptcommit--debug "Aborting any existing workers before using cached message")
+                (magit-gptcommit-abort))
+              ;; Save message to last-messages table for consistency with streaming API
+              (puthash key (cons (float-time) msg) magit-gptcommit--last-messages)
+              ;; Insert the section with cached content
+              (magit-insert-section (gptcommit nil nil)
+                (magit-insert-heading
+                  (format
+                   (propertize "GPT commit: %s" 'font-lock-face 'magit-section-heading)
+                   (propertize "Cache" 'font-lock-face 'success)))
+                ;; Use the helper function for consistent formatting
+                (magit-gptcommit--insert-message (point) msg)
+                (magit-repository-local-set 'magit-gptcommit--last-message msg)))
+          ;; cache miss
           (magit-insert-section (gptcommit nil nil)
             (magit-insert-heading
               (format
@@ -494,14 +464,16 @@
             (if (and worker (equal key oldkey))
                 ;; if yes, then just insert the generated commit message
                 (progn
-                  ;; FIXME: Attemp to clean old section from buffer but not working
-                  ;; So we have to set `magit-inhibit-refresh' to avoid the problem.
-                  (assq-delete-all buf (oref worker sections))
-                  (insert (oref (magit-repository-local-get 'magit-gptcommit--active-worker) message))
-                  (insert "\n"))
+                  ;; First, remove any existing section to avoid duplicates
+                  (magit-gptcommit-remove-section)
+                  (setf (magit-gptcommit--worker-sections worker)
+                        (assq-delete-all buf (magit-gptcommit--worker-sections worker)))
+                  ;; Use the helper function for consistent formatting
+                  (magit-gptcommit--insert-message (point)
+                                                   (magit-gptcommit--worker-message
+                                                    (magit-repository-local-get 'magit-gptcommit--active-worker))))
               (when worker
                 (magit-gptcommit-abort))
-
               (let* ((start-position (point-marker))
                      (tracking-marker (point-marker))
                      (prompt (format magit-gptcommit-prompt diff))
@@ -523,50 +495,15 @@
           ;; store section in repository-local active worker
           (let ((section (car (last (oref magit-root-section children))))
                 (worker (magit-repository-local-get 'magit-gptcommit--active-worker)))
-            (oset worker sections
+            (setf (magit-gptcommit--worker-sections worker)
                   (cons (cons buf section)
-                        (oref worker sections))))
-          (setq-local magit-inhibit-refresh t)
-=======
-                 (propertize "Waiting" 'font-lock-face 'warning)))
-              (if (and worker (equal key oldkey))
-                  ;; if yes, then just insert the generated commit message
-                  (progn
-                    ;; First, remove any existing section to avoid duplicates
-                    (magit-gptcommit-remove-section)
-                    (setf (magit-gptcommit--worker-sections worker)
-                          (assq-delete-all buf (magit-gptcommit--worker-sections worker)))
-                    ;; Use the helper function for consistent formatting
-                    (magit-gptcommit--insert-message (point)
-                                               (magit-gptcommit--worker-message
-                                                (magit-repository-local-get 'magit-gptcommit--active-worker))))
-                (when worker
-                  (magit-gptcommit-abort))
-                (let ((start-position (point-marker))
-                      (tracking-marker (point-marker)))
-                  (set-marker-insertion-type start-position nil)
-                  (set-marker-insertion-type tracking-marker t)
-                  (insert "\n")
-                  (magit-gptcommit--llm-chat-streaming
-                   key
-                   (list :prompt (format magit-gptcommit-prompt diff)
-                         :buffer buf
-                         :position start-position
-                         :tracking-marker tracking-marker)
-                   #'magit-gptcommit--stream-insert-response))))
-            ;; store section in repository-local active worker
-            (let ((section (car (last (oref magit-root-section children))))
-                  (worker (magit-repository-local-get 'magit-gptcommit--active-worker)))
-              (setf (magit-gptcommit--worker-sections worker)
-                    (cons (cons buf section)
-                          (magit-gptcommit--worker-sections worker)))))
->>>>>>> 97dfcf33
-          ;; Add the buffer-local hook now that we know a section exists
-          (add-hook 'kill-buffer-hook #'magit-gptcommit--buffer-kill-hook nil t))
-        ;; move section to correct position
-        (oset magit-root-section children
-              (magit-gptcommit--move-last-to-position
-               (oref magit-root-section children) pos))))))
+                        (magit-gptcommit--worker-sections worker)))))
+        ;; Add the buffer-local hook now that we know a section exists
+        (add-hook 'kill-buffer-hook #'magit-gptcommit--buffer-kill-hook nil t))
+      ;; move section to correct position
+      (oset magit-root-section children
+            (magit-gptcommit--move-last-to-position
+             (oref magit-root-section children) pos)))))
 
 (defun magit-gptcommit--clear-message-history ()
   "Clear the history of worker messages."
@@ -600,34 +537,25 @@
   ;; This should error if the backend is not loaded properly.
   (magit-gptcommit--ensure-backend-loaded)
   (when-let ((worker (magit-repository-local-get 'magit-gptcommit--active-worker nil repository)))
-<<<<<<< HEAD
-    (dolist (pair (oref worker sections))
-      (let ((buf (car pair)))
-        (when (buffer-live-p buf)
-          (with-current-buffer buf
-            (setq-local magit-inhibit-refresh nil)))))
-    (pcase magit-gptcommit-backend
-      ('llm
-       (when-let ((request (oref worker llm-request)))
-         (ignore-errors (llm-cancel-request request))))
-      ('gptel
-       (gptel-abort (current-buffer)))
-      (_ (user-error "Unknown backend `%s'" magit-gptcommit-backend)))
-=======
     (magit-gptcommit--debug "Aborting worker with key: %s"
                             (magit-gptcommit--worker-key worker))
     ;; Mark worker as inactive first to prevent further callbacks from working
     (setf (magit-gptcommit--worker-active worker) nil)
     (magit-gptcommit--debug "Marked worker as inactive")
 
-    (when (and worker
-               (magit-gptcommit--worker-llm-request worker))
-      (magit-gptcommit--debug "Cancelling LLM request for worker")
-      (condition-case err
-          (llm-cancel-request (magit-gptcommit--worker-llm-request worker))
-        (error (magit-gptcommit--debug "Error cancelling LLM request: %S" err))))
-
->>>>>>> 97dfcf33
+    (pcase magit-gptcommit-backend
+      ('llm
+       (when (and worker
+                  (magit-gptcommit--worker-llm-request worker))
+         (magit-gptcommit--debug "Cancelling LLM request for worker")
+         (condition-case err
+             (llm-cancel-request (magit-gptcommit--worker-llm-request worker))
+           (error (magit-gptcommit--debug "Error cancelling LLM request: %S" err)))))
+      ('gptel
+       (magit-gptcommit--debug "Cancelling LLM request for worker")
+       (gptel-abort (current-buffer)))
+      (_ (user-error "Unknown backend `%s'" magit-gptcommit-backend)))
+
     ;; Always clean up the repository local variable
     (magit-gptcommit--debug "Removing worker from repository-local storage")
     (magit-repository-local-delete 'magit-gptcommit--active-worker repository)
